from typing import Tuple, List, Union, Dict, cast, Optional

import torch
import torch.nn as nn

from kornia.geometry.transform.flips import hflip, vflip
<<<<<<< HEAD
from kornia.geometry.transform.crop import _crop_wrapper, _get_perspective_dst, _get_perspective_src
=======
from kornia.geometry.transform import (
    get_perspective_transform, warp_perspective, center_crop, rotate, crop_by_boxes)
>>>>>>> 01ae2ff1
from kornia.color.adjust import AdjustBrightness, AdjustContrast, AdjustSaturation, AdjustHue
from kornia.color.gray import rgb_to_grayscale
from kornia.geometry.transform.affwarp import _compute_rotation_matrix, _compute_tensor_center

from . import param_gen as pg
from .erasing import erase_rectangles, get_random_rectangles_params
<<<<<<< HEAD
from .utils import _reshape_input, _validate_input_shape
=======
from .utils import _transform_input, _validate_input_shape
>>>>>>> 01ae2ff1


TupleFloat = Tuple[float, float]
UnionFloat = Union[float, TupleFloat]
UnionType = Union[torch.Tensor, Tuple[torch.Tensor, torch.Tensor]]
FloatUnionType = Union[torch.Tensor, float, Tuple[float, float], List[float]]


def random_hflip(input: torch.Tensor, p: float = 0.5, return_transform: bool = False) -> UnionType:
    r"""Generate params and apply operation on input tensor.

    See :func:`~kornia.augmentation.param_gen._random_prob_gen` for details.
    See :func:`~kornia.augmentation.functional.apply_hflip` for details.
    """

    if isinstance(input, tuple):
        batch_size = input[0].shape[0] if len(input[0].shape) == 4 else 1
    else:
        batch_size = input.shape[0] if len(input.shape) == 4 else 1
    params = pg._random_prob_gen(batch_size, p=p)
    return apply_hflip(input, params, return_transform)


def random_vflip(input: torch.Tensor, p: float = 0.5, return_transform: bool = False) -> UnionType:
    r"""Generate params and apply operation on input tensor.

    See :func:`~kornia.augmentation.param_gen._random_prob_gen` for details.
    See :func:`~kornia.augmentation.functional.apply_vflip` for details.
    """

    if isinstance(input, tuple):
        batch_size = input[0].shape[0] if len(input[0].shape) == 4 else 1
    else:
        batch_size = input.shape[0] if len(input.shape) == 4 else 1
    params = pg._random_prob_gen(batch_size, p=p)
    return apply_vflip(input, params, return_transform)


def color_jitter(input: torch.Tensor, brightness: FloatUnionType = 0.,
                 contrast: FloatUnionType = 0., saturation: FloatUnionType = 0.,
                 hue: FloatUnionType = 0., return_transform: bool = False) -> UnionType:
    r"""Generate params and apply operation on input tensor.

    See :func:`~kornia.augmentation.param_gen._random_color_jitter_gen` for details.
    See :func:`~kornia.augmentation.functional.apply_color_jitter` for details.
    """

    if isinstance(input, tuple):
        batch_size = input[0].shape[0] if len(input[0].shape) == 4 else 1
    else:
        batch_size = input.shape[0] if len(input.shape) == 4 else 1
    params = pg._random_color_jitter_gen(batch_size, brightness, contrast, saturation, hue)
    return apply_color_jitter(input, params, return_transform)


def random_grayscale(input: torch.Tensor, p: float = 0.5, return_transform: bool = False):
    r"""Generate params and apply operation on input tensor.

    See :func:`~kornia.augmentation.param_gen._random_prob_gen` for details.
    See :func:`~kornia.augmentation.functional.apply_grayscale` for details.
    """

    if isinstance(input, tuple):
        batch_size = input[0].shape[0] if len(input[0].shape) == 4 else 1
    else:
        batch_size = input.shape[0] if len(input.shape) == 4 else 1
    params = pg._random_prob_gen(batch_size, p=p)
    return apply_grayscale(input, params, return_transform)


def random_perspective(input: torch.Tensor,
                       distortion_scale: float = 0.5,
                       p: float = 0.5,
                       return_transform: bool = False) -> UnionType:
    r"""Performs Perspective transformation of the given torch.Tensor randomly with a given probability.

    See :func:`~kornia.augmentation.param_gen._random_perspective_gen` for details.
    See :func:`~kornia.augmentation.functional.apply_perspective` for details.
    """

    batch_size, _, height, width = input.shape
    params: Dict[str, torch.Tensor] = pg._random_perspective_gen(
        batch_size, height, width, p, distortion_scale)
    return apply_perspective(input, params, return_transform)


def random_affine(input: torch.Tensor,
                  degrees: UnionFloat,
                  translate: Optional[TupleFloat] = None,
                  scale: Optional[TupleFloat] = None,
                  shear: Optional[UnionFloat] = None,
                  return_transform: bool = False) -> UnionType:
    r"""Random affine transformation of the image keeping center invariant

    See :func:`~kornia.augmentation.param_gen._random_affine_gen` for details.
    See :func:`~kornia.augmentation.functional.apply_affine` for details.
    """

    batch_size, _, height, width = input.shape
    params: Dict[str, torch.Tensor] = pg._random_affine_gen(
        batch_size, height, width, degrees, translate, scale, shear)
    return apply_affine(input, params, return_transform)


def random_rectangle_erase(
        images: torch.Tensor,
        erase_scale_range: Tuple[float, float],
        aspect_ratio_range: Tuple[float, float]
) -> torch.Tensor:
    r"""
    Function that erases a random selected rectangle for each image in the batch, putting
    the value to zero.
    The rectangle will have an area equal to the original image area multiplied by a value uniformly
    sampled between the range [erase_scale_range[0], erase_scale_range[1]) and an aspect ratio sampled
    between [aspect_ratio_range[0], aspect_ratio_range[1])

    Args:
        images (torch.Tensor): input images.
        erase_scale_range (Tuple[float, float]): range of proportion of erased area against input image.
        aspect_ratio_range (Tuple[float, float]): range of aspect ratio of erased area.
    """

    if not (isinstance(erase_scale_range[0], float) and
            isinstance(erase_scale_range[1], float) and
            erase_scale_range[0] > 0. and erase_scale_range[1] > 0.):
        raise TypeError(
            f"'erase_scale_range' must be a Tuple[float, float] with positive values"
        )
    if not (isinstance(aspect_ratio_range[0], float) and
            isinstance(aspect_ratio_range[1], float) and
            aspect_ratio_range[0] > 0. and aspect_ratio_range[1] > 0.):
        raise TypeError(
            f"'aspect_ratio_range' must be a Tuple[float, float] with positive values"
        )

    images_size = images.size()
    b, _, h, w = images_size
    rect_params = get_random_rectangles_params(
        (b, ), h, w, erase_scale_range, aspect_ratio_range
    )
    images = erase_rectangles(images, rect_params)
    return images


def random_rotation(input: torch.Tensor, degrees: FloatUnionType, return_transform: bool = False) -> UnionType:
    r"""Generate params and apply operation on input tensor.

    See :func:`~kornia.augmentation.param_gen._random_rotation_gen` for details.
    See :func:`~kornia.augmentation.functional.apply_rotation` for details.
    """
    input_tmp: torch.Tensor = input.unsqueeze(0)
    input_tmp = input_tmp.view(-1, *input_tmp.shape[-3:])
    batch_size = input_tmp.shape[0]

    params = pg._random_rotation_gen(batch_size, degrees=degrees)

    return apply_rotation(input, params, return_transform)


def apply_hflip(input: torch.Tensor, params: Dict[str, torch.Tensor], return_transform: bool = False) -> UnionType:
    r"""Apply Horizontally flip on a tensor image or a batch of tensor images with given random parameters.
    Input should be a tensor of shape (H, W), (C, H, W) or a batch of tensors :math:`(*, C, H, W)`.

    Args:
        params (dict): A dict that must have {'batch_prob': torch.Tensor}. Can be generated from
        kornia.augmentation.param_gen._random_prob_gen.
        return_transform (bool): if ``True`` return the matrix describing the transformation applied to each
        input tensor.

    Returns:
        torch.Tensor: The horizontally flipped input
        torch.Tensor: The applied transformation matrix :math: `(*, 3, 3)` if return_transform flag
        is set to ``True``
    """

<<<<<<< HEAD
    input = _reshape_input(input)
=======
    input = _transform_input(input)
>>>>>>> 01ae2ff1

    if not isinstance(return_transform, bool):
        raise TypeError(f"The return_transform flag must be a bool. Got {type(return_transform)}")

    device: torch.device = input.device
    dtype: torch.dtype = input.dtype

    flipped: torch.Tensor = input.clone()

    to_flip = params['batch_prob'].to(device)
    flipped[to_flip] = hflip(input[to_flip])
    flipped.squeeze_()

    if return_transform:

        trans_mat: torch.Tensor = torch.eye(3, device=device, dtype=dtype).repeat(input.shape[0], 1, 1)

        w: int = input.shape[-1]
        flip_mat: torch.Tensor = torch.tensor([[-1, 0, w],
                                               [0, 1, 0],
                                               [0, 0, 1]])

        trans_mat[to_flip] = flip_mat.to(device).to(dtype)

        return flipped, trans_mat

    return flipped


def apply_vflip(input: torch.Tensor, params: Dict[str, torch.Tensor], return_transform: bool = False) -> UnionType:
    r"""Apply vertically flip on a tensor image or a batch of tensor images with given random parameters.
    Input should be a tensor of shape (H, W), (C, H, W) or a batch of tensors :math:`(*, C, H, W)`.

    Args:
        params (dict): A dict that must have {'batch_prob': torch.Tensor}. Can be generated from
        kornia.augmentation.param_gen._random_prob_gen.
        return_transform (bool): if ``True`` return the matrix describing the transformation applied to each
        input tensor.

    Returns:
        torch.Tensor: The vertically flipped input
        torch.Tensor: The applied transformation matrix :math: `(*, 3, 3)` if return_transform flag
        is set to ``True``
    """
    # TODO: params validation

<<<<<<< HEAD
    input = _reshape_input(input)
=======
    input = _transform_input(input)
>>>>>>> 01ae2ff1

    if not isinstance(return_transform, bool):
        raise TypeError(f"The return_transform flag must be a bool. Got {type(return_transform)}")

    device: torch.device = input.device
    dtype: torch.dtype = input.dtype

    flipped: torch.Tensor = input.clone()
    to_flip = params['batch_prob'].to(device)
    flipped[to_flip] = vflip(input[to_flip])

    if return_transform:

        trans_mat: torch.Tensor = torch.eye(3, device=device, dtype=dtype).repeat(input.shape[0], 1, 1)

        h: int = input.shape[-2]
        flip_mat: torch.Tensor = torch.tensor([[1, 0, 0],
                                               [0, -1, h],
                                               [0, 0, 1]])

        trans_mat[to_flip] = flip_mat.to(device).to(dtype)

        return flipped, trans_mat

    return flipped


def apply_color_jitter(input: torch.Tensor, params: Dict[str, torch.Tensor],
                       return_transform: bool = False) -> UnionType:
    r"""Apply Color Jitter on a tensor image or a batch of tensor images with given random parameters.
    Input should be a tensor of shape (H, W), (C, H, W) or a batch of tensors :math:`(*, C, H, W)`.

    Args:
        params (dict): A dict that must have {
            'brightness_factor': torch.Tensor,
            'contrast_factor': torch.Tensor,
            'hue_factor': torch.Tensor,
            'saturation_factor': torch.Tensor,
            }. Can be generated from kornia.augmentation.param_gen._random_color_jitter_gen
        return_transform (bool): if ``True`` return the matrix describing the transformation applied to each
        input tensor.

    Returns:
        torch.Tensor: The color jitterred input
        torch.Tensor: The applied transformation matrix :math: `(*, 3, 3)` if return_transform flag
        is set to ``True``
    """
    # TODO: params validation

<<<<<<< HEAD
    input = _reshape_input(input)
=======
    input = _transform_input(input)
>>>>>>> 01ae2ff1

    if not isinstance(return_transform, bool):
        raise TypeError(f"The return_transform flag must be a bool. Got {type(return_transform)}")

    device: torch.device = input.device
    dtype: torch.dtype = input.dtype

    transforms = nn.ModuleList([AdjustBrightness(params['brightness_factor'].to(device)),
                                AdjustContrast(params['contrast_factor'].to(device)),
                                AdjustSaturation(params['saturation_factor'].to(device)),
                                AdjustHue(params['hue_factor'].to(device))])

    jittered = input

    for idx in torch.randperm(4).tolist():
        t = transforms[idx]
        jittered = t(jittered)

    if return_transform:

        identity: torch.Tensor = torch.eye(3, device=device, dtype=dtype).repeat(input.shape[0], 1, 1)

        return jittered, identity

    return jittered


def apply_grayscale(input: torch.Tensor, params: Dict[str, torch.Tensor], return_transform: bool = False) -> UnionType:
    r"""Apply Gray Scale on a tensor image or a batch of tensor images with given random parameters.
    Input should be a tensor of shape (3, H, W) or a batch of tensors :math:`(*, 3, H, W)`.

    Args:
        params (dict): A dict that must have {'batch_prob': torch.Tensor}. Can be generated from
        kornia.augmentation.param_gen._random_prob_gen
        return_transform (bool): if ``True`` return the matrix describing the transformation applied to each
        input tensor.

    Returns:
        torch.Tensor: The grayscaled input
        torch.Tensor: The applied transformation matrix :math: `(*, 3, 3)` if return_transform flag
        is set to ``True``
    """
    # TODO: params validation

<<<<<<< HEAD
    input = _reshape_input(input)

    if _validate_input_shape(input, -3, 3):
=======
    input = _transform_input(input)

    if _validate_input_shape(input, 2, 3):
>>>>>>> 01ae2ff1
        raise ValueError(f"Input size must have a shape of (*, 3, H, W). Got {input.shape}")

    if not isinstance(return_transform, bool):
        raise TypeError(f"The return_transform flag must be a bool. Got {type(return_transform)}")

    device: torch.device = input.device
    dtype: torch.dtype = input.dtype

    grayscale: torch.Tensor = input.clone()

    to_gray = params['batch_prob'].to(device)

    grayscale[to_gray] = rgb_to_grayscale(input[to_gray])
    if return_transform:

        identity: torch.Tensor = torch.eye(3, device=device, dtype=dtype).repeat(input.shape[0], 1, 1)

        return grayscale, identity

    return grayscale


def apply_perspective(input: torch.Tensor,
                      params: Dict[str, torch.Tensor],
                      return_transform: bool = False) -> UnionType:
    r"""Perform perspective transform of the given torch.Tensor or batch of tensors.

    Args:
        input (torch.Tensor): Tensor to be transformed with shape (H, W), (C, H, W), (*, C, H, W).
        start_points (torch.Tensor): Tensor containing [top-left, top-right, bottom-right,
        bottom-left] of the orignal image with shape Bx4x2.
        end_points (torch.Tensor): Tensor containing [top-left, top-right, bottom-right,
        bottom-left] of the transformed image with shape Bx4x2.
        return_transform (bool): if ``True`` return the matrix describing the transformation
        applied to each. Default: False.

    Returns:
        torch.Tensor: Perspectively transformed tensor.
    """

<<<<<<< HEAD
    images_size = images.size()
    b, _, h, w = images_size
    rect_params = get_random_rectangles_params(
        (b, ), h, w, erase_scale_range, aspect_ratio_range
    )
    images = erase_rectangles(images, rect_params)
    return images
=======
    input = _transform_input(input)

    device: torch.device = input.device
    dtype: torch.dtype = input.dtype

    # arrange input data
    x_data: torch.Tensor = input.view(-1, *input.shape[-3:])

    batch_size, _, height, width = x_data.shape

    # compute the homography between the input points
    transform: torch.Tensor = get_perspective_transform(
        params['start_points'], params['end_points']).to(device, dtype)

    out_data: torch.Tensor = x_data.clone()

    # process valid samples
    mask = params['batch_prob'].to(device)

    # TODO: look for a workaround for this hack. In CUDA it fails when no elements found.

    if bool(mask.sum() > 0):
        # apply the computed transform
        height, width = x_data.shape[-2:]
        out_data[mask] = warp_perspective(x_data[mask], transform[mask], (height, width))

    if return_transform:
        return out_data.view_as(input), transform

    return out_data.view_as(input)


def apply_affine(input: torch.Tensor,
                 params: Dict[str, torch.Tensor],
                 return_transform: bool = False) -> UnionType:
    r"""Random affine transformation of the image keeping center invariant
        Args:
            input (torch.Tensor): Tensor to be transformed with shape (H, W), (C, H, W), (*, C, H, W).
            degrees (float or tuple): Range of degrees to select from.
                If degrees is a number instead of sequence like (min, max), the range of degrees
                will be (-degrees, +degrees). Set to 0 to deactivate rotations.
            translate (tuple, optional): tuple of maximum absolute fraction for horizontal
                and vertical translations. For example translate=(a, b), then horizontal shift
                is randomly sampled in the range -img_width * a < dx < img_width * a and vertical shift is
                randomly sampled in the range -img_height * b < dy < img_height * b. Will not translate by default.
            scale (tuple, optional): scaling factor interval, e.g (a, b), then scale is
                randomly sampled from the range a <= scale <= b. Will keep original scale by default.
            shear (sequence or float, optional): Range of degrees to select from.
                If shear is a number, a shear parallel to the x axis in the range (-shear, +shear)
                will be applied. Else if shear is a tuple or list of 2 values a shear parallel to the x axis in the
                range (shear[0], shear[1]) will be applied. Else if shear is a tuple or list of 4 values,
                a x-axis shear in (shear[0], shear[1]) and y-axis shear in (shear[2], shear[3]) will be applied.
                Will not apply shear by default
            return_transform (bool): if ``True`` return the matrix describing the transformation
                applied to each. Default: False.
            mode (str): interpolation mode to calculate output values
                'bilinear' | 'nearest'. Default: 'bilinear'.
            padding_mode (str): padding mode for outside grid values
                'zeros' | 'border' | 'reflection'. Default: 'zeros'.
    """

    input = _transform_input(input)

    device: torch.device = input.device
    dtype: torch.dtype = input.dtype

    # arrange input data
    x_data: torch.Tensor = input.view(-1, *input.shape[-3:])

    height, width = x_data.shape[-2:]
    transform: torch.Tensor = params['transform'].to(device, dtype)

    out_data: torch.Tensor = warp_perspective(x_data, transform, (height, width))

    if return_transform:
        return out_data.view_as(input), transform

    return out_data.view_as(input)


def apply_center_crop(input: torch.Tensor,
                      params: Dict[str, torch.Tensor],
                      return_transform: bool = False) -> UnionType:
    if not torch.is_tensor(input):
        raise TypeError(f"Input type is not a torch.Tensor. Got {type(input)}")

    size1: int = int(params['size'][0].item())
    size2: int = int(params['size'][1].item())
    return center_crop(input, (size1, size2), return_transform)


def apply_rotation(input: torch.Tensor, params: Dict[str, torch.Tensor], return_transform: bool = False):
    r"""Rotate a tensor image or a batch of tensor images a random amount of degrees.
    Input should be a tensor of shape (C, H, W) or a batch of tensors :math:`(*, C, H, W)`.

    Args:
        params (dict): A dict that must have {'degrees': torch.Tensor}. Can be generated from
                       kornia.augmentation.param_gen._random_rotation_gen
        return_transform (bool): if ``True`` return the matrix describing the transformation applied to each
                                      input tensor. If ``False`` and the input is a tuple the applied transformation
                                      wont be concatenated
    """
    src = params['src'].to(input.device).to(input.dtype)
    dst = params['dst'].to(input.device).to(input.dtype)

    if not torch.is_tensor(input):
        raise TypeError(f"Input type is not a torch.Tensor. Got {type(input)}")

    device: torch.device = input.device
    dtype: torch.dtype = input.dtype

    input = input.unsqueeze(0)
    input = input.view((-1, (*input.shape[-3:])))
    angles: torch.Tensor = params["degrees"].to(device, dtype)

    transformed: torch.Tensor = rotate(input, angles).squeeze(0)

    if return_transform:

        center: torch.Tensor = _compute_tensor_center(input)
        rotation_mat: torch.Tensor = _compute_rotation_matrix(angles, center.expand(angles.shape[0], -1))

        # rotation_mat is B x 2 x 3 and we need a B x 3 x 3 matrix
        trans_mat: torch.Tensor = torch.eye(3, device=device, dtype=dtype).repeat(input.shape[0], 1, 1)
        trans_mat[:, 0] = rotation_mat[:, 0]
        trans_mat[:, 1] = rotation_mat[:, 1]

        return transformed, trans_mat

    return transformed
>>>>>>> 01ae2ff1


def apply_crop(input: torch.Tensor, params: Dict[str, torch.Tensor], return_transform: bool = False) -> UnionType:
    """
    Args:
        params (dict): A dict that must have {'src': torch.Tensor, 'dst': torch.Tensor}. Can be generated from
        kornia.augmentation.param_gen._random_crop_gen
        return_transform (bool): if ``True`` return the matrix describing the transformation applied to each
        input tensor.
<<<<<<< HEAD

=======
>>>>>>> 01ae2ff1
    Returns:
        torch.Tensor: The grayscaled input
        torch.Tensor: The applied cropping matrix :math: `(*, 4, 2)` if return_transform flag
        is set to ``True``
    """
<<<<<<< HEAD

    if return_transform:
        return _crop_wrapper(input, params['src'], params['dst']), params['src']

    return _crop_wrapper(input, params['src'], params['dst'])
=======
    input = _transform_input(input)

    if return_transform:
        return crop_by_boxes(input, params['src'], params['dst'], return_transform=return_transform)

    return crop_by_boxes(input, params['src'], params['dst'], return_transform=return_transform)
>>>>>>> 01ae2ff1
<|MERGE_RESOLUTION|>--- conflicted
+++ resolved
@@ -4,23 +4,15 @@
 import torch.nn as nn
 
 from kornia.geometry.transform.flips import hflip, vflip
-<<<<<<< HEAD
-from kornia.geometry.transform.crop import _crop_wrapper, _get_perspective_dst, _get_perspective_src
-=======
 from kornia.geometry.transform import (
     get_perspective_transform, warp_perspective, center_crop, rotate, crop_by_boxes)
->>>>>>> 01ae2ff1
 from kornia.color.adjust import AdjustBrightness, AdjustContrast, AdjustSaturation, AdjustHue
 from kornia.color.gray import rgb_to_grayscale
 from kornia.geometry.transform.affwarp import _compute_rotation_matrix, _compute_tensor_center
 
 from . import param_gen as pg
 from .erasing import erase_rectangles, get_random_rectangles_params
-<<<<<<< HEAD
-from .utils import _reshape_input, _validate_input_shape
-=======
 from .utils import _transform_input, _validate_input_shape
->>>>>>> 01ae2ff1
 
 
 TupleFloat = Tuple[float, float]
@@ -196,11 +188,7 @@
         is set to ``True``
     """
 
-<<<<<<< HEAD
-    input = _reshape_input(input)
-=======
-    input = _transform_input(input)
->>>>>>> 01ae2ff1
+    input = _transform_input(input)
 
     if not isinstance(return_transform, bool):
         raise TypeError(f"The return_transform flag must be a bool. Got {type(return_transform)}")
@@ -247,11 +235,7 @@
     """
     # TODO: params validation
 
-<<<<<<< HEAD
-    input = _reshape_input(input)
-=======
-    input = _transform_input(input)
->>>>>>> 01ae2ff1
+    input = _transform_input(input)
 
     if not isinstance(return_transform, bool):
         raise TypeError(f"The return_transform flag must be a bool. Got {type(return_transform)}")
@@ -301,11 +285,7 @@
     """
     # TODO: params validation
 
-<<<<<<< HEAD
-    input = _reshape_input(input)
-=======
-    input = _transform_input(input)
->>>>>>> 01ae2ff1
+    input = _transform_input(input)
 
     if not isinstance(return_transform, bool):
         raise TypeError(f"The return_transform flag must be a bool. Got {type(return_transform)}")
@@ -350,15 +330,9 @@
     """
     # TODO: params validation
 
-<<<<<<< HEAD
-    input = _reshape_input(input)
-
-    if _validate_input_shape(input, -3, 3):
-=======
     input = _transform_input(input)
 
     if _validate_input_shape(input, 2, 3):
->>>>>>> 01ae2ff1
         raise ValueError(f"Input size must have a shape of (*, 3, H, W). Got {input.shape}")
 
     if not isinstance(return_transform, bool):
@@ -399,15 +373,6 @@
         torch.Tensor: Perspectively transformed tensor.
     """
 
-<<<<<<< HEAD
-    images_size = images.size()
-    b, _, h, w = images_size
-    rect_params = get_random_rectangles_params(
-        (b, ), h, w, erase_scale_range, aspect_ratio_range
-    )
-    images = erase_rectangles(images, rect_params)
-    return images
-=======
     input = _transform_input(input)
 
     device: torch.device = input.device
@@ -538,7 +503,6 @@
         return transformed, trans_mat
 
     return transformed
->>>>>>> 01ae2ff1
 
 
 def apply_crop(input: torch.Tensor, params: Dict[str, torch.Tensor], return_transform: bool = False) -> UnionType:
@@ -548,26 +512,14 @@
         kornia.augmentation.param_gen._random_crop_gen
         return_transform (bool): if ``True`` return the matrix describing the transformation applied to each
         input tensor.
-<<<<<<< HEAD
-
-=======
->>>>>>> 01ae2ff1
     Returns:
         torch.Tensor: The grayscaled input
         torch.Tensor: The applied cropping matrix :math: `(*, 4, 2)` if return_transform flag
         is set to ``True``
     """
-<<<<<<< HEAD
-
-    if return_transform:
-        return _crop_wrapper(input, params['src'], params['dst']), params['src']
-
-    return _crop_wrapper(input, params['src'], params['dst'])
-=======
     input = _transform_input(input)
 
     if return_transform:
         return crop_by_boxes(input, params['src'], params['dst'], return_transform=return_transform)
 
-    return crop_by_boxes(input, params['src'], params['dst'], return_transform=return_transform)
->>>>>>> 01ae2ff1
+    return crop_by_boxes(input, params['src'], params['dst'], return_transform=return_transform)